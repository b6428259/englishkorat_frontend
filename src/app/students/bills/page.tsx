"use client";

import Button from "@/components/common/Button";
import ErrorMessage from "@/components/common/ErrorMessage";
import LoadingSpinner from "@/components/common/LoadingSpinner";
import SidebarLayout from "@/components/common/SidebarLayout";
import { useLanguage } from "@/contexts/LanguageContext";
import {
  Bill,
  BillListParams,
  billsApi,
  BillStatus,
  calculateDueAmount,
  formatBillAmount,
  getBillStatusColor,
} from "@/services/api/bills";
import { formatDateShort } from "@/utils/dateUtils";
import { Autocomplete, AutocompleteItem, DatePicker } from "@heroui/react";
import { useCallback, useEffect, useState } from "react";

// Available filter options
const billStatusOptions = [
  { label: "All", key: "all" },
  { label: "Paid", key: "Paid" },
  { label: "Unpaid", key: "Unpaid" },
  { label: "Overdue", key: "Overdue" },
  { label: "Partially Paid", key: "Partially Paid" },
];

export default function StudentsBillsPage() {
  const { t, language } = useLanguage();

  // State management
  const [bills, setBills] = useState<Bill[]>([]);
  const [loading, setLoading] = useState(true);
  const [error, setError] = useState<string | null>(null);

  // Filter state
  const [customerFilter, setCustomerFilter] = useState<string>("");
  const [invoiceFilter, setInvoiceFilter] = useState<string>("");
  const [statusFilter, setStatusFilter] = useState<string>("all");
  const [dateFromFilter, setDateFromFilter] = useState<string>("");
  const [dateToFilter, setDateToFilter] = useState<string>("");

  // Pagination state
  const [currentPage, setCurrentPage] = useState(1);
  const [totalPages, setTotalPages] = useState(1);
  const [total, setTotal] = useState(0);
  const pageSize = 20;

  // Helper: convert filter status to API parameter
  const toStatusParam = (value: string): BillStatus | undefined => {
    if (value === "all") return undefined;
    return billStatusOptions.find((option) => option.key === value)?.key as
      | BillStatus
      | undefined;
  };

  // Fetch bills data
  const fetchBills = useCallback(async () => {
    try {
      setLoading(true);
      setError(null);

      const params: BillListParams = {
        page: currentPage,
        page_size: pageSize,
      };

      // Add filters if they have values
      if (customerFilter.trim()) params.customer = customerFilter.trim();
      if (invoiceFilter.trim()) params.invoice = invoiceFilter.trim();
      if (statusFilter !== "all") params.status = toStatusParam(statusFilter);
      if (dateFromFilter) params.date_from = dateFromFilter;
      if (dateToFilter) params.date_to = dateToFilter;

      const response = await billsApi.getBills(params);
      // Defensive defaults in case API returns undefined or malformed data
      setBills(response?.bills ?? []);
      setTotalPages(response?.total_pages ?? 1);
      setTotal(response?.total ?? 0);
    } catch (err) {
      const errorMessage =
        err instanceof Error ? err.message : "Failed to fetch bills";
      setError(
        language === "th" ? "ไม่สามารถโหลดข้อมูลใบแจ้งหนี้ได้" : errorMessage
      );
      console.error("Error fetching bills:", err);
    } finally {
      setLoading(false);
    }
  }, [
    currentPage,
    customerFilter,
    invoiceFilter,
    statusFilter,
    dateFromFilter,
    dateToFilter,
    language,
  ]);

  // Load bills on mount and when filters change
  useEffect(() => {
    fetchBills();
  }, [fetchBills]);

  // Handle filter changes - reset to page 1 when filters change
  const handleFilterChange = () => {
    if (currentPage !== 1) {
      setCurrentPage(1);
    } else {
      fetchBills();
    }
  };

  // Get unique customer names for autocomplete (from current bills)
  const customerOptions = Array.from(
    new Set(bills.map((bill) => bill.customer).filter(Boolean))
  ).map((customer) => ({ label: customer!, key: customer! }));

  // Get unique invoice numbers for autocomplete (from current bills)
  const invoiceOptions = Array.from(
    new Set(bills.map((bill) => bill.invoice_number).filter(Boolean))
  ).map((invoice) => ({ label: invoice!, key: invoice! }));

  return (
    <SidebarLayout breadcrumbItems={[{ label: t.studentBill }]}>
      <div className="space-y-2 p-6 bg-white rounded-lg shadow-md w-full">
        <div className="flex justify-between items-center mb-6">
          <div>
            <h1 className="text-3xl font-bold text-black">{t.invoice}</h1>
            {!loading && (
              <p className="text-sm text-gray-600 mt-1">
<<<<<<< HEAD
                {language === "th"
                  ? `แสดง ${bills.length} รายการจากทั้งหมด ${total} รายการ`
                  : `Showing ${bills.length} of ${total} bills`}
=======
                {language === 'th' ? `แสดง ${bills.length} รายการจากทั้งหมด ${total} รายการ` :
                `Showing ${bills.length} of ${total} bills`}
>>>>>>> 9302d40e
              </p>
            )}
          </div>
          <Button variant="common" href="/students/bills/createInvoice">
            {t.createInvoice}
          </Button>
        </div>

        {/* Filter Section */}
        <div className="flex w-full flex-wrap md:flex-nowrap gap-4">
          <label className="text-gray-500 font-medium flex-1 min-w-[180px]">
            {language === "th" ? "ชื่อลูกค้า" : "Customer Name"}
          </label>
          <label className="text-gray-500 font-medium flex-1 min-w-[150px]">
            {language === "th" ? "หมายเลขใบแจ้งหนี้" : "Invoice Number"}
          </label>
          <label className="text-gray-500 font-medium flex-1 min-w-[150px]">
            {language === "th" ? "สถานะ" : "Status"}
          </label>
          <label className="text-gray-500 font-medium flex-1 min-w-[150px]">
            {language === "th" ? "จากวันที่" : "From Date"}
          </label>
          <label className="text-gray-500 font-medium flex-1 min-w-[150px]">
            {language === "th" ? "ถึงวันที่" : "To Date"}
          </label>
        </div>

        <div className="flex w-full flex-wrap md:flex-nowrap gap-4">
          <Autocomplete
            className="flex-1 min-w-[180px] border border-gray-300 rounded-md"
            placeholder={language === "th" ? "เลือกลูกค้า" : "Select customer"}
            onInputChange={setCustomerFilter}
          >
            {customerOptions.map((item) => (
              <AutocompleteItem key={item.key}>{item.label}</AutocompleteItem>
            ))}
          </Autocomplete>

          <Autocomplete
            className="flex-1 min-w-[150px] border border-gray-300 rounded-md"
            placeholder={
              language === "th" ? "เลือกหมายเลขใบแจ้งหนี้" : "Select invoice"
            }
            onInputChange={setInvoiceFilter}
          >
            {invoiceOptions.map((item) => (
              <AutocompleteItem key={item.key}>{item.label}</AutocompleteItem>
            ))}
          </Autocomplete>

          <Autocomplete
            className="flex-1 min-w-[150px] border border-gray-300 rounded-md"
            selectedKey={statusFilter}
            onSelectionChange={(key) => setStatusFilter(key as string)}
          >
            {billStatusOptions.map((item) => (
              <AutocompleteItem key={item.key}>{item.label}</AutocompleteItem>
            ))}
          </Autocomplete>

          <DatePicker
            className="flex-1 min-w-[150px] border border-gray-300 rounded-md"
            aria-label={language === "th" ? "จากวันที่" : "from date"}
            onChange={(date) => setDateFromFilter(date ? date.toString() : "")}
          />
          <DatePicker
            className="flex-1 min-w-[150px] border border-gray-300 rounded-md"
            aria-label={language === "th" ? "ถึงวันที่" : "to date"}
            onChange={(date) => setDateToFilter(date ? date.toString() : "")}
          />
        </div>

        {/* Apply Filters Button */}
        <div className="flex justify-end mt-4">
          <Button
            variant="common"
            onClick={handleFilterChange}
            disabled={loading}
            size="sm"
          >
            {language === "th" ? "ค้นหา" : "Search"}
          </Button>
        </div>

        {/* Loading State */}
        {loading && (
          <div className="flex justify-center items-center py-8">
            <LoadingSpinner />
          </div>
        )}

        {/* Error State */}
        {error && !loading && (
          <div className="py-4">
            <ErrorMessage message={error} />
          </div>
        )}

        {/* Bills List Table */}
        {!loading && !error && (
          <div className="overflow-x-auto bg-white shadow-sm mt-6">
            <table className="w-full text-left border-collapse border-gray-300">
              <thead className="bg-gray-100 text-sm">
                <tr>
                  <th className="px-4 py-2">
                    {language === "th" ? "สถานะ" : "Status"}
                  </th>
                  <th className="px-4 py-2">
                    {language === "th" ? "วันที่สร้าง" : "Transaction Date"}
                  </th>
                  <th className="px-4 py-2">
                    {language === "th" ? "หมายเลข" : "Invoice Number"}
                  </th>
                  <th className="px-4 py-2">
                    {language === "th" ? "ลูกค้า" : "Customer"}
                  </th>
                  <th className="px-4 py-2">
                    {language === "th" ? "จำนวนเงิน" : "Amount"}
                  </th>
                  <th className="px-4 py-2">
                    {language === "th" ? "ยอดค้างชำระ" : "Amount Due"}
                  </th>
                  <th className="px-4 py-2">
                    {language === "th" ? "ประเภท" : "Type"}
                  </th>
                  <th className="px-4 py-2">
                    {language === "th" ? "การดำเนินการ" : "Actions"}
                  </th>
                </tr>
              </thead>

              <tbody>
                {bills.length === 0 ? (
                  <tr>
                    <td
                      colSpan={8}
                      className="px-4 py-8 text-center text-gray-500"
                    >
                      {language === "th"
                        ? "ไม่พบข้อมูลใบแจ้งหนี้"
                        : "No bills found"}
                    </td>
                  </tr>
                ) : (
                  bills.map((bill) => (
                    <tr
                      key={bill.id || bill.row_uid}
                      className="border-t hover:bg-gray-50"
                    >
                      {/* Status */}
                      <td className="px-4 py-2">
                        <span
                          className={`inline-flex items-center justify-center px-2 py-1 text-xs font-medium rounded-sm min-w-[80px] text-center ${getBillStatusColor(
                            bill.status
                          )}`}
                        >
                          {bill.status}
                        </span>
                      </td>

                      <td className="px-4 py-2">
                        {formatDateShort(bill.transaction_date ?? undefined)}
                      </td>
                      <td className="px-4 py-2">
                        {bill.invoice_number || "-"}
                      </td>
                      <td className="px-4 py-2">{bill.customer || "-"}</td>
                      <td className="px-4 py-2">
                        {formatBillAmount(
                          bill.amount,
                          bill.currency ?? undefined
                        )}
                      </td>
                      <td className="px-4 py-2">
                        {formatBillAmount(
                          calculateDueAmount(bill),
                          bill.currency ?? undefined
                        )}
                      </td>
                      <td className="px-4 py-2">
                        <span className="capitalize text-sm text-gray-600">
                          {bill.bill_type}
                        </span>
                      </td>

                      {/* Actions */}
                      <td className="px-4 py-2 text-sm">
                        <div className="flex gap-2">
                          <Button
                            size="xs"
                            variant="common"
                            href={`/students/bills/${bill.id}`}
                          >
                            {language === "th" ? "ดู" : "View"}
                          </Button>
<<<<<<< HEAD
                          {bill.status !== "Paid" && (
=======
                          {bill.status !== 'Paid' && (
>>>>>>> 9302d40e
                            <Button
                              size="xs"
                              variant="secondary"
                              onClick={() => {
                                // TODO: Implement edit bill
                                console.log("Edit bill:", bill.id);
                              }}
                            >
                              {language === "th" ? "แก้ไข" : "Edit"}
                            </Button>
                          )}
                        </div>
                      </td>
                    </tr>
                  ))
                )}
              </tbody>
            </table>

            {/* Pagination */}
            {totalPages > 1 && (
              <div className="flex justify-center items-center gap-2 py-4">
                <Button
                  size="sm"
                  variant="secondary"
                  disabled={currentPage === 1}
                  onClick={() =>
                    setCurrentPage((prev) => Math.max(1, prev - 1))
                  }
                >
                  {language === "th" ? "ก่อนหน้า" : "Previous"}
                </Button>

                <span className="px-4 py-2 text-sm text-gray-600">
<<<<<<< HEAD
                  {language === "th"
                    ? `หน้า ${currentPage} จาก ${totalPages}`
                    : `Page ${currentPage} of ${totalPages}`}
=======
                  {language === 'th' ?
                    `หน้า ${currentPage} จาก ${totalPages}` :
                    `Page ${currentPage} of ${totalPages}`
                  }
>>>>>>> 9302d40e
                </span>

                <Button
                  size="sm"
                  variant="secondary"
                  disabled={currentPage === totalPages}
                  onClick={() =>
                    setCurrentPage((prev) => Math.min(totalPages, prev + 1))
                  }
                >
                  {language === "th" ? "ถัดไป" : "Next"}
                </Button>
              </div>
            )}
          </div>
        )}
      </div>
    </SidebarLayout>
  );
}<|MERGE_RESOLUTION|>--- conflicted
+++ resolved
@@ -131,14 +131,8 @@
             <h1 className="text-3xl font-bold text-black">{t.invoice}</h1>
             {!loading && (
               <p className="text-sm text-gray-600 mt-1">
-<<<<<<< HEAD
-                {language === "th"
-                  ? `แสดง ${bills.length} รายการจากทั้งหมด ${total} รายการ`
-                  : `Showing ${bills.length} of ${total} bills`}
-=======
                 {language === 'th' ? `แสดง ${bills.length} รายการจากทั้งหมด ${total} รายการ` :
                 `Showing ${bills.length} of ${total} bills`}
->>>>>>> 9302d40e
               </p>
             )}
           </div>
@@ -334,11 +328,7 @@
                           >
                             {language === "th" ? "ดู" : "View"}
                           </Button>
-<<<<<<< HEAD
-                          {bill.status !== "Paid" && (
-=======
                           {bill.status !== 'Paid' && (
->>>>>>> 9302d40e
                             <Button
                               size="xs"
                               variant="secondary"
@@ -373,16 +363,10 @@
                 </Button>
 
                 <span className="px-4 py-2 text-sm text-gray-600">
-<<<<<<< HEAD
-                  {language === "th"
-                    ? `หน้า ${currentPage} จาก ${totalPages}`
-                    : `Page ${currentPage} of ${totalPages}`}
-=======
                   {language === 'th' ?
                     `หน้า ${currentPage} จาก ${totalPages}` :
                     `Page ${currentPage} of ${totalPages}`
                   }
->>>>>>> 9302d40e
                 </span>
 
                 <Button
