"use client"

import React, { useState, useEffect } from "react";
import { useRouter } from "next/navigation";
import SidebarLayout from '@/components/common/SidebarLayout';
import { useLanguage } from '@/contexts/LanguageContext';
import StudentForm, { StudentFormData } from '@/components/forms/StudentForm';
import { courseService } from '@/services/course.service';
import { authService } from '@/services/auth.service';
import type { Course } from '@/services/api/courses'; // Import the Course type from the correct location

export default function NewStudentRegistrationByAdmin() {
<<<<<<< HEAD
  const { t, language } = useLanguage();
=======
  const { language } = useLanguage();
>>>>>>> cc731591
  const router = useRouter();
  const [loading, setLoading] = useState(false);
  const [courses, setCourses] = useState<Course[]>([]);
  const [loadingCourses, setLoadingCourses] = useState(true);

  // Fetch courses from API
  useEffect(() => {
    const fetchCourses = async () => {
      try {
        if (!authService.isAuthenticated()) {
          router.push('/auth');
          return;
        }

        const coursesData = await courseService.getCourses();
        // Map courses to include missing branch_id, branch_name, branch_code if needed
        const mappedCourses = coursesData.data.courses.map((course: Course) => ({
          ...course,
          branch_id: course.branch_id ?? 0,
          branch_name: course.branch_name ?? '',
          branch_code: course.branch_code ?? '',
        }));
        setCourses(mappedCourses);
      } catch (error) {
        console.error('Error fetching courses:', error);
        // If token is invalid, redirect to login
        if (error instanceof Error && error.message.includes('authentication')) {
          router.push('/auth');
          return;
        }
      } finally {
        setLoadingCourses(false);
      }
    };

    fetchCourses();
  }, [router]);

  const handleSubmit = async (data: StudentFormData) => {
    setLoading(true);
    try {
      const token = authService.getToken();
      if (!token) {
        alert(language === 'th' ? 'กรุณาเข้าสู่ระบบใหม่' : 'Please login again');
        router.push('/auth');
        return;
      }

      console.log('Creating student:', data);
      
      // API call to create student - replace with actual endpoint
      const response = await fetch('http://54.254.53.52:3000/api/v1/students', {
        method: 'POST',
        headers: {
          'Authorization': `Bearer ${token}`,
          'Content-Type': 'application/json'
        },
        body: JSON.stringify(data)
      });

      if (!response.ok) {
        throw new Error(`HTTP error! status: ${response.status}`);
      }

      await response.json();
      
      // Show success message
      alert(language === 'th' ? 'เพิ่มนักเรียนสำเร็จ!' : 'Student added successfully!');
      
      // Redirect to student list
      router.push('/students/list');
    } catch (error) {
      console.error('Error creating student:', error);
      alert(language === 'th' ? 'เกิดข้อผิดพลาด กรุณาลองใหม่อีกครั้ง' : 'An error occurred. Please try again.');
    } finally {
      setLoading(false);
    }
  };

  const handleCancel = () => {
    router.back();
  };

  if (loadingCourses) {
    return (
      <SidebarLayout>
        <div className="flex justify-center items-center h-64">
          <div className="text-gray-600">
            {language === 'th' ? 'กำลังโหลดข้อมูลคอร์ส...' : 'Loading courses...'}
          </div>
        </div>
      </SidebarLayout>
    );
  }

  return (
<SidebarLayout
  breadcrumbItems={[
    { label: language === 'th' ? 'จัดการนักเรียน' : 'Student Management', href: '/students' },
    { label: language === 'th' ? 'เพิ่มนักเรียนใหม่' : 'Add New Student' }
  ]}
>

      <div className="bg-white rounded-lg shadow-sm p-8">
        <div className="mb-6">
          <h1 className="text-3xl font-bold text-gray-900 mb-2">
            {language === 'th' ? 'เพิ่มนักเรียนใหม่' : 'Add New Student'}
          </h1>
          <p className="text-gray-600">
            {language === 'th' ? 'กรอกข้อมูลนักเรียนใหม่เข้าสู่ระบบ' : 'Enter new student information into the system'}
          </p>
        </div>
        
        <StudentForm
          onSubmit={handleSubmit}
          onCancel={handleCancel}
          loading={loading}
          mode="create"
          availableCourses={courses}
        />
      </div>
 </SidebarLayout>
  );
}<|MERGE_RESOLUTION|>--- conflicted
+++ resolved
@@ -10,11 +10,7 @@
 import type { Course } from '@/services/api/courses'; // Import the Course type from the correct location
 
 export default function NewStudentRegistrationByAdmin() {
-<<<<<<< HEAD
-  const { t, language } = useLanguage();
-=======
   const { language } = useLanguage();
->>>>>>> cc731591
   const router = useRouter();
   const [loading, setLoading] = useState(false);
   const [courses, setCourses] = useState<Course[]>([]);
