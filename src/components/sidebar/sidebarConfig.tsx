/**
 * Sidebar navigation configuration
 * Centralized configuration for all sidebar menu items
 */


import { SidebarItem } from './types';
import { Translations } from '@/locales/translations';
import { HiOutlineDocumentReport } from "react-icons/hi";
import { HiOutlineSquares2X2, HiOutlineChartBar, HiOutlineDocumentText, HiOutlineCog, HiOutlineIdentification, HiOutlineUser, HiOutlineKey, HiOutlineBell } from 'react-icons/hi2';
import { GrSchedules } from "react-icons/gr";
import { FaPaperPlane } from "react-icons/fa";
import { PiCashRegister } from "react-icons/pi";

// Icon props for easy future customization
const iconProps = {
  size: 20,
  className: '', // สีจะกำหนดใน Sidebar.tsx ตาม active
};

export const LogoutIcon = (props: React.SVGProps<SVGElement>) => (
  <HiOutlineDocumentText {...iconProps} {...props} />
);

export const getSidebarItems = (t: Translations): SidebarItem[] => [
  {
    id: 'dashboard',
    label: t.dashboard,
    href: '/dashboard',
    icon: <HiOutlineSquares2X2 {...iconProps} />,
  },
  {
    id: 'notifications',
    label: 'การแจ้งเตือน',
    icon: <HiOutlineBell {...iconProps} />,
    children: [
      { id: 'notifications-view', label: 'ดูการแจ้งเตือน', href: '/notifications', icon: <HiOutlineBell {...iconProps} /> },
      { id: 'notifications-send', label: 'ส่งการแจ้งเตือน', href: '/send-notification', icon: <FaPaperPlane {...iconProps} /> },
      { id: 'notifications-demo', label: 'ทดสอบระบบ', href: '/demo-notifications', icon: <HiOutlineCog {...iconProps} /> },
    ],
  },
  {
    id: 'teacher-portal',
    label: t.teacherPortal,
    icon: <HiOutlineUser {...iconProps} />,
    children: [
      { id: 'schedule', label: t.schedule, href: '/teachers/schedule', icon: <GrSchedules {...iconProps} /> },
      { id: 'teachingReport', label: t.teachingReport, href: '/teachers/teachingReport', icon: <HiOutlineDocumentReport {...iconProps} /> },
    ],
  },
  {
    id: 'student-portal',
    label: t.studentPortal,
    icon: <HiOutlineUser {...iconProps} />,
    children: [
      { id: 'schedule', label: t.studentSchedule, href: '/student/schedule', icon: <GrSchedules {...iconProps} /> },
    ]
  },
  {
    id: 'dashboard-analytic',
    label: t.analytics,
    href: '/dashboard/analytic',
    icon: <HiOutlineChartBar {...iconProps} />,
  },
  {
    id: 'dashboard-report',
    label: t.reports,
    href: '/dashboard/report',
    icon: <HiOutlineDocumentText {...iconProps} />,
  },
  {
    id: 'student-management',
    label: t.studentManagement,
    href: '/students',
    icon: <HiOutlineIdentification {...iconProps} />,
    children: [
      { id: 'student-assign', label: t.studentRegistration, href: '/students/assign', icon: <HiOutlineIdentification {...iconProps} /> },
      { id: 'student-new', label: t.studentNew, href: '/students/new', icon: <HiOutlineUser {...iconProps} /> },
      { id: 'student-list', label: t.studentList, href: '/students/list', icon: <HiOutlineDocumentText {...iconProps} /> },
<<<<<<< HEAD
      { id: 'student-groups', label: t.studyGroups, href: '/students/groups', icon: <HiOutlineUser {...iconProps} /> },
=======
      { id: 'student-bills', label: t.studentBill, href: '/students/bills', icon: <PiCashRegister {...iconProps} /> },
>>>>>>> 91492bf6
    ],
  },
  {
    id: 'teacher-management',
    label: t.teacherManagement,
    icon: <HiOutlineUser {...iconProps} />,
    children: [
      { id: 'teacher-list', label: t.teacherList, href: '/teachers/list', icon: <HiOutlineDocumentText {...iconProps} /> },
      { id: 'teacher-new', label: t.teacherNew, href: '/teachers/new', icon: <HiOutlineUser {...iconProps} /> },
    ],
  },
  {
    id: 'settings',
    label: t.settings,
    icon: <HiOutlineCog {...iconProps} />,
    children: [
      { id: 'settings-profile', label: t.settingsProfile, href: '/settings/profile', icon: <HiOutlineUser {...iconProps} /> },
      { id: 'settings-system', label: t.settingsSystem, href: '/settings/system', icon: <HiOutlineCog {...iconProps} /> },
      { id: 'settings-password', label: t.settingsPassword, href: '/settings/password', icon: <HiOutlineKey {...iconProps} /> },
    ],
  },
  {
    id: 'LineOA',
    label: t.lineOA,
    href: '/lineoa',
    icon: <HiOutlineDocumentText {...iconProps} />,
  }
];

/**
 * Generate sidebar items configuration based on translations
 * @param t - Translation object
 * @returns Array of sidebar items
 */<|MERGE_RESOLUTION|>--- conflicted
+++ resolved
@@ -77,11 +77,8 @@
       { id: 'student-assign', label: t.studentRegistration, href: '/students/assign', icon: <HiOutlineIdentification {...iconProps} /> },
       { id: 'student-new', label: t.studentNew, href: '/students/new', icon: <HiOutlineUser {...iconProps} /> },
       { id: 'student-list', label: t.studentList, href: '/students/list', icon: <HiOutlineDocumentText {...iconProps} /> },
-<<<<<<< HEAD
       { id: 'student-groups', label: t.studyGroups, href: '/students/groups', icon: <HiOutlineUser {...iconProps} /> },
-=======
       { id: 'student-bills', label: t.studentBill, href: '/students/bills', icon: <PiCashRegister {...iconProps} /> },
->>>>>>> 91492bf6
     ],
   },
   {
