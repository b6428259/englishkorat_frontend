--- conflicted
+++ resolved
@@ -15,11 +15,7 @@
   className: '', // สีจะกำหนดใน Sidebar.tsx ตาม active
 };
 
-<<<<<<< HEAD
-export const LogoutIcon = (props: React.ComponentProps<'svg'>) => (
-=======
 export const LogoutIcon = (props: React.SVGProps<SVGElement>) => (
->>>>>>> cc731591
   <HiOutlineDocumentText {...iconProps} {...props} />
 );
 
