"use client";
import React, { startTransition } from "react";
// Link is intentionally not used for internal navigation to ensure router.push behavior
// import Link from "next/link";
import { useRouter } from "next/navigation";

type ButtonProps = {
  children: React.ReactNode;
  href?: string;
  onClick?: (
    event: React.MouseEvent<HTMLButtonElement | HTMLAnchorElement>
  ) => void;
  disabled?: boolean;
  type?: "button" | "submit" | "reset";
  className?: string;
  style?: React.CSSProperties;
<<<<<<< HEAD
  size?: "xs" | "sm" | "md" | "lg";
  variant?:
    | "primary"
    | "secondary"
    | "outline"
    | "link"
    | "monthViewClicked"
    | "monthView"
    | "weekViewClicked"
    | "weekView"
    | "dayViewClicked"
    | "dayView"
    | "common";
=======
  size?: 'xs' | 'sm' | 'md' | 'lg';
  variant?: 'primary' | 'secondary' | 'outline' | 'link' | 'monthViewClicked' | 'monthView' 
  | 'weekViewClicked' | 'weekView' | 'dayViewClicked' | 'dayView' | 'common' | 'cancel';
>>>>>>> 9302d40e
};

const Button = React.forwardRef<
  HTMLAnchorElement | HTMLButtonElement,
  ButtonProps
>(
  (
    {
      children,
      href,
      onClick,
      disabled = false,
      type = "button",
      className = "",
      style,
      size = "md",
      variant = "primary",
    },
    ref
  ) => {
    const router = useRouter();
    const baseStyle =
      "rounded-3xl transition-colors shadow-md hover:shadow-lg hover:scale-105 font-semibold cursor-pointer";

    const sizeVariants: Record<string, string> = {
      xs: "px-2 py-1 text-xs",
      sm: "px-3 py-1.5 text-sm",
      md: "px-4 py-2 text-base",
      lg: "px-5 py-3 text-lg",
    };

    const variants: Record<string, string> = {
<<<<<<< HEAD
      primary:
        "bg-[#334293] text-white hover:bg-[#EFE957] hover:text-[#334293]",
      secondary: "bg-[#EFE957] text-[#334293] hover:bg-[#EFD157]",
      outline:
        "border-2 border-[#334293] text-[#334293] hover:bg-white hover:text-[#334293]",
      link: "text-[#EFE957] hover:text-[#EFD157]",
      monthViewClicked:
        "rounded-lg bg-white text-black border-2 border-[#334293]",
      monthView: "rounded-lg bg-white text-[#334293]",
      weekViewClicked:
        "rounded-lg bg-white text-black border-2 border-[#334293]",
      weekView: "rounded-lg bg-white text-[#334293]",
      dayViewClicked:
        "rounded-lg bg-white text-black border-2 border-[#334293]",
      dayView: "rounded-lg bg-white text-[#334293]",
      common:
        "rounded-lg bg-[#334293] text-white hover:bg-white hover:text-[#334293] hover:ring-1 hover:ring-[#334293]",
=======
      primary: 'rounded-lg bg-[#334293] text-white hover:bg-[#EFE957] hover:text-[#334293]',
      secondary: 'bg-[#EFE957] text-[#334293] hover:bg-[#EFD157]',
      outline: 'border-2 border-[#334293] text-[#334293] hover:bg-white hover:text-[#334293]',
      link: 'text-[#EFE957] hover:text-[#EFD157]',
      monthViewClicked: 'rounded-lg bg-white text-black border-2 border-[#334293]',
      monthView: 'rounded-lg bg-white text-[#334293]',
      weekViewClicked: 'rounded-lg bg-white text-black border-2 border-[#334293]',
      weekView: 'rounded-lg bg-white text-[#334293]',
      dayViewClicked: 'rounded-lg bg-white text-black border-2 border-[#334293]',
      dayView: 'rounded-lg bg-white text-[#334293]',
      common: 'rounded-lg bg-[#334293] text-white hover:bg-white hover:text-[#334293] hover:ring-1 hover:ring-[#334293]',
      cancel: 'rounded-lg bg-red-600 text-white hover:bg-white hover:text-red-600 hover:ring-1 hover:ring-red-600',
>>>>>>> 9302d40e
    };

    const sizeClass = sizeVariants[size] || sizeVariants.md;
    const disabledClass = disabled ? "opacity-50 pointer-events-none" : "";
    const combinedClass =
      `${baseStyle} ${sizeClass} ${variants[variant]} ${disabledClass} ${className}`.trim();

    if (href) {
      // External links should use a normal anchor tag
      const isExternal = /^https?:\/\//i.test(href);

      if (isExternal) {
        return (
          <a
            href={href}
            className={combinedClass}
            style={style}
            ref={ref as React.Ref<HTMLAnchorElement>}
            target="_blank"
            rel="noopener noreferrer"
            aria-disabled={disabled || undefined}
            onClick={(event) => {
              if (disabled) {
                event.preventDefault();
                event.stopPropagation();
                return;
              }
              onClick?.(event);
            }}
          >
            {children}
          </a>
        );
      }

      // Internal links: use router.push on click to ensure client navigation
      const handleClick = (e: React.MouseEvent<HTMLAnchorElement>) => {
        if (disabled) {
          e.preventDefault();
          e.stopPropagation();
          return;
        }

        onClick?.(e);

        if (e.defaultPrevented) {
          return;
        }

        // allow modifier keys to open in new tab/window
        if (
          e.metaKey ||
          e.altKey ||
          e.ctrlKey ||
          e.shiftKey ||
          // middle-click (aux click) detection: button === 1
          e.button === 1
        ) {
          return;
        }
        e.preventDefault();
        try {
          startTransition(() => {
            router.push(href);
          });
        } catch (error) {
          // fallback to native navigation and log for debugging
          console.warn(
            "router.push failed, falling back to window.location",
            error
          );
          window.location.href = href;
        }
      };

      return (
        <a
          href={href}
          className={combinedClass}
          style={style}
          ref={ref as React.Ref<HTMLAnchorElement>}
          onClick={handleClick}
          aria-disabled={disabled || undefined}
        >
          {children}
        </a>
      );
    }

    return (
      <button
        ref={ref as React.Ref<HTMLButtonElement>}
        type={type}
        onClick={(event) => {
          if (disabled) {
            event.preventDefault();
            event.stopPropagation();
            return;
          }
          onClick?.(event);
        }}
        disabled={disabled}
        className={`${combinedClass} disabled:opacity-50`}
        style={style}
      >
        {children}
      </button>
    );
  }
);

Button.displayName = "Button";

export default Button;<|MERGE_RESOLUTION|>--- conflicted
+++ resolved
@@ -14,26 +14,11 @@
   type?: "button" | "submit" | "reset";
   className?: string;
   style?: React.CSSProperties;
-<<<<<<< HEAD
-  size?: "xs" | "sm" | "md" | "lg";
-  variant?:
-    | "primary"
-    | "secondary"
-    | "outline"
-    | "link"
-    | "monthViewClicked"
-    | "monthView"
-    | "weekViewClicked"
-    | "weekView"
-    | "dayViewClicked"
-    | "dayView"
-    | "common";
-=======
   size?: 'xs' | 'sm' | 'md' | 'lg';
-  variant?: 'primary' | 'secondary' | 'outline' | 'link' | 'monthViewClicked' | 'monthView' 
+  variant?: 'primary' | 'secondary' | 'outline' | 'link' | 'monthViewClicked' | 'monthView'
   | 'weekViewClicked' | 'weekView' | 'dayViewClicked' | 'dayView' | 'common' | 'cancel';
->>>>>>> 9302d40e
 };
+
 
 const Button = React.forwardRef<
   HTMLAnchorElement | HTMLButtonElement,
@@ -65,25 +50,6 @@
     };
 
     const variants: Record<string, string> = {
-<<<<<<< HEAD
-      primary:
-        "bg-[#334293] text-white hover:bg-[#EFE957] hover:text-[#334293]",
-      secondary: "bg-[#EFE957] text-[#334293] hover:bg-[#EFD157]",
-      outline:
-        "border-2 border-[#334293] text-[#334293] hover:bg-white hover:text-[#334293]",
-      link: "text-[#EFE957] hover:text-[#EFD157]",
-      monthViewClicked:
-        "rounded-lg bg-white text-black border-2 border-[#334293]",
-      monthView: "rounded-lg bg-white text-[#334293]",
-      weekViewClicked:
-        "rounded-lg bg-white text-black border-2 border-[#334293]",
-      weekView: "rounded-lg bg-white text-[#334293]",
-      dayViewClicked:
-        "rounded-lg bg-white text-black border-2 border-[#334293]",
-      dayView: "rounded-lg bg-white text-[#334293]",
-      common:
-        "rounded-lg bg-[#334293] text-white hover:bg-white hover:text-[#334293] hover:ring-1 hover:ring-[#334293]",
-=======
       primary: 'rounded-lg bg-[#334293] text-white hover:bg-[#EFE957] hover:text-[#334293]',
       secondary: 'bg-[#EFE957] text-[#334293] hover:bg-[#EFD157]',
       outline: 'border-2 border-[#334293] text-[#334293] hover:bg-white hover:text-[#334293]',
@@ -96,7 +62,6 @@
       dayView: 'rounded-lg bg-white text-[#334293]',
       common: 'rounded-lg bg-[#334293] text-white hover:bg-white hover:text-[#334293] hover:ring-1 hover:ring-[#334293]',
       cancel: 'rounded-lg bg-red-600 text-white hover:bg-white hover:text-red-600 hover:ring-1 hover:ring-red-600',
->>>>>>> 9302d40e
     };
 
     const sizeClass = sizeVariants[size] || sizeVariants.md;
