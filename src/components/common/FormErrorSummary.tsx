--- conflicted
+++ resolved
@@ -58,19 +58,11 @@
     if (errorEntries.length > 0 && autoScroll) {
       scrollToFirstError();
     }
-<<<<<<< HEAD
-  }, [errorEntries.length, autoScroll, scrollToFirstError]);
-
-  React.useEffect(() => {
-    scrollToFirstErrorCallback();
-  }, [scrollToFirstErrorCallback]);
-=======
   }, [errorEntries.length, scrollToFirstError]);
   
   if (errorEntries.length === 0) {
     return null;
   }
->>>>>>> cc731591
 
   const getFieldDisplayName = (fieldName: string): string => {
     const fieldNames = language === 'th' ? {
