--- conflicted
+++ resolved
@@ -254,13 +254,8 @@
                 >
                   <span className="flex-shrink-0">
                     {React.isValidElement(item.icon)
-<<<<<<< HEAD
-                      ? React.cloneElement(item.icon as React.ReactElement<React.ComponentProps<'svg'>>, {
-                          className: `${(item.icon as React.ReactElement<React.ComponentProps<'svg'>>).props.className ?? ''} ${isActive ? 'text-white' : 'text-gray-700'}`.trim()
-=======
                       ? React.cloneElement(item.icon as React.ReactElement<React.SVGProps<SVGElement>>, {
                           className: `${(item.icon as React.ReactElement<React.SVGProps<SVGElement>>).props.className ?? ''} ${isActive ? 'text-white' : 'text-gray-700'}`.trim()
->>>>>>> cc731591
                         })
                       : item.icon}
                   </span>
@@ -342,13 +337,8 @@
                                 {child.icon && (
                                   <span className="flex-shrink-0">
                                     {React.isValidElement(child.icon)
-<<<<<<< HEAD
-                                      ? React.cloneElement(child.icon as React.ReactElement<React.ComponentProps<'svg'>>, {
-                                          className: `${(child.icon as React.ReactElement<React.ComponentProps<'svg'>>).props.className ?? ''} ${childActive ? 'text-[#334293]' : 'text-gray-700'}`.trim()
-=======
                                       ? React.cloneElement(child.icon as React.ReactElement<React.SVGProps<SVGElement>>, {
                                           className: `${(child.icon as React.ReactElement<React.SVGProps<SVGElement>>).props.className ?? ''} ${childActive ? 'text-[#334293]' : 'text-gray-700'}`.trim()
->>>>>>> cc731591
                                         })
                                       : child.icon}
                                   </span>
